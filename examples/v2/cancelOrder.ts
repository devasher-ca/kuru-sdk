import { ethers, BigNumber } from "ethers";
import * as KuruSdk from "../../src";
import * as KuruConfig from "../config.json";

const {rpcUrl, contractAddress} = KuruConfig;

const privateKey = process.env.PRIVATE_KEY as string;

const args = process.argv.slice(2);

(async () => {
	const provider = new ethers.providers.JsonRpcProvider(rpcUrl);
    provider._pollingInterval = 100;
    const signer = new ethers.Wallet(privateKey, provider);

    try {
        const txReceipt = await KuruSdk.OrderCanceler.cancelOrders(
            signer,
            contractAddress,
            args.map(arg => BigNumber.from(parseInt(arg))),
            {
                priorityFee: 0.001,
<<<<<<< HEAD
                // gasLimit: ethers.utils.parseUnits('1000000', 1),
                // gasPrice: ethers.utils.parseUnits('1', 'gwei')
=======
                // Cancels happen in constant gas so this can be used to improve performance
                gasLimit: BigNumber.from(80000 + (args.length - 1) * 20000),
                gasPrice: ethers.utils.parseUnits('1', 'gwei')
>>>>>>> 42656c23
            }
        );

        console.log("Transaction hash:", txReceipt.transactionHash);
    } catch (err: any) {
        console.error("Error:", err);
    }
})();<|MERGE_RESOLUTION|>--- conflicted
+++ resolved
@@ -20,14 +20,9 @@
             args.map(arg => BigNumber.from(parseInt(arg))),
             {
                 priorityFee: 0.001,
-<<<<<<< HEAD
-                // gasLimit: ethers.utils.parseUnits('1000000', 1),
-                // gasPrice: ethers.utils.parseUnits('1', 'gwei')
-=======
                 // Cancels happen in constant gas so this can be used to improve performance
                 gasLimit: BigNumber.from(80000 + (args.length - 1) * 20000),
                 gasPrice: ethers.utils.parseUnits('1', 'gwei')
->>>>>>> 42656c23
             }
         );
 
