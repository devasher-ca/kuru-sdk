import { ethers } from "ethers";

import * as KuruSdk from "../../src";
import * as KuruConfig from "./../config.json";

<<<<<<< HEAD
const { rpcUrl, routerAddres, baseTokenAddress, quoteTokenAddress } =
	KuruConfig;
=======
const { rpcUrl, routerAddress, baseTokenAddress, quoteTokenAddress } =
  KuruConfig;
>>>>>>> c838f7a6

const privateKey = process.env.PRIVATE_KEY as string;

const args = process.argv.slice(2);
const size = parseFloat(args[0]);

(async () => {
<<<<<<< HEAD
	const provider = new ethers.providers.JsonRpcProvider(rpcUrl);
	const signer = new ethers.Wallet(privateKey, provider);

	const routeOutput = await KuruSdk.PathFinder.findBestPath(
		provider,
		baseTokenAddress,
		quoteTokenAddress,
		size
	);

	await KuruSdk.TokenSwap.swap(
		signer,
		routerAddres,
		routeOutput,
		size,
		18,
		18,
		10,
		true,
		(txHash: string | null) => {
			console.log(`Transaction hash: ${txHash}`);
		}
	);
=======
  const provider = new ethers.providers.JsonRpcProvider(rpcUrl);
  const signer = new ethers.Wallet(privateKey, provider);

  const routeOutput = await KuruSdk.PathFinder.findBestPath(
    provider,
    baseTokenAddress,
    quoteTokenAddress,
    size
  );

  await KuruSdk.TokenSwap.swap(
    signer,
    routerAddress,
    routeOutput,
    size,
    18,
    18,
    10,
    true
  );
>>>>>>> c838f7a6
})();<|MERGE_RESOLUTION|>--- conflicted
+++ resolved
@@ -3,13 +3,8 @@
 import * as KuruSdk from "../../src";
 import * as KuruConfig from "./../config.json";
 
-<<<<<<< HEAD
-const { rpcUrl, routerAddres, baseTokenAddress, quoteTokenAddress } =
-	KuruConfig;
-=======
 const { rpcUrl, routerAddress, baseTokenAddress, quoteTokenAddress } =
   KuruConfig;
->>>>>>> c838f7a6
 
 const privateKey = process.env.PRIVATE_KEY as string;
 
@@ -17,31 +12,6 @@
 const size = parseFloat(args[0]);
 
 (async () => {
-<<<<<<< HEAD
-	const provider = new ethers.providers.JsonRpcProvider(rpcUrl);
-	const signer = new ethers.Wallet(privateKey, provider);
-
-	const routeOutput = await KuruSdk.PathFinder.findBestPath(
-		provider,
-		baseTokenAddress,
-		quoteTokenAddress,
-		size
-	);
-
-	await KuruSdk.TokenSwap.swap(
-		signer,
-		routerAddres,
-		routeOutput,
-		size,
-		18,
-		18,
-		10,
-		true,
-		(txHash: string | null) => {
-			console.log(`Transaction hash: ${txHash}`);
-		}
-	);
-=======
   const provider = new ethers.providers.JsonRpcProvider(rpcUrl);
   const signer = new ethers.Wallet(privateKey, provider);
 
@@ -54,13 +24,15 @@
 
   await KuruSdk.TokenSwap.swap(
     signer,
-    routerAddress,
+    routerAddres,
     routeOutput,
     size,
     18,
     18,
     10,
-    true
+    true,
+    (txHash: string | null) => {
+      console.log(`Transaction hash: ${txHash}`);
+    }
   );
->>>>>>> c838f7a6
 })();