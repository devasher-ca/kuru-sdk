import { ethers } from "ethers";

import * as KuruSdk from "../../src";
import * as KuruConfig from "./../config.json";
import { PoolFetcher } from "../../src/pools/fetcher";

const { rpcUrl } = KuruConfig;

<<<<<<< HEAD
const kuruApi = "https://api.staging.kuru.io:3001";
=======
const kuruApi = process.env.KURU_API;
>>>>>>> 42656c23

const args = process.argv.slice(2);
const amount = parseFloat(args[0]);

(async () => {
    const provider = new ethers.providers.JsonRpcProvider(rpcUrl);

    try {
<<<<<<< HEAD
        const pool = new PoolFetcher(kuruApi);
=======
        const pool = new PoolFetcher(kuruApi as string);
>>>>>>> 42656c23
        const result = await pool.getAllPools(
            "0x266c56717Cad3ee549ea53bA75e14653C9748b40",
            "0xD18e0Fe99f3eB099C67aDE897a6bBbF02a5A68F9",
            [
                {
                    symbol: "MON",
                    address: "0x0000000000000000000000000000000000000000",
                },
                {
                    symbol: "USDC",
                    address: "0x266c56717Cad3ee549ea53bA75e14653C9748b40",
                },
            ]
        );

        const bestPath = await KuruSdk.PathFinder.findBestPath(
            provider,
            "0x266c56717Cad3ee549ea53bA75e14653C9748b40",
            "0xD18e0Fe99f3eB099C67aDE897a6bBbF02a5A68F9",
            amount,
            "amountIn",
            undefined,
            result
        );

        console.log(bestPath);
        console.log(bestPath.route.path);
        console.log(bestPath.output);
    } catch (error) {
        console.error("Error finding best path:", error);
    }
})();<|MERGE_RESOLUTION|>--- conflicted
+++ resolved
@@ -6,11 +6,7 @@
 
 const { rpcUrl } = KuruConfig;
 
-<<<<<<< HEAD
-const kuruApi = "https://api.staging.kuru.io:3001";
-=======
 const kuruApi = process.env.KURU_API;
->>>>>>> 42656c23
 
 const args = process.argv.slice(2);
 const amount = parseFloat(args[0]);
@@ -19,11 +15,7 @@
     const provider = new ethers.providers.JsonRpcProvider(rpcUrl);
 
     try {
-<<<<<<< HEAD
-        const pool = new PoolFetcher(kuruApi);
-=======
         const pool = new PoolFetcher(kuruApi as string);
->>>>>>> 42656c23
         const result = await pool.getAllPools(
             "0x266c56717Cad3ee549ea53bA75e14653C9748b40",
             "0xD18e0Fe99f3eB099C67aDE897a6bBbF02a5A68F9",
