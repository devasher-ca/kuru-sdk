import { ethers } from "ethers";

import * as KuruSdk from "../../src";
import * as KuruConfig from "./../config.json";

const { rpcUrl, baseTokenAddress, quoteTokenAddress } = KuruConfig;

const args = process.argv.slice(2);
const amount = parseFloat(args[0]);

(async () => {
<<<<<<< HEAD
	const provider = new ethers.providers.JsonRpcProvider(rpcUrl);

	const bestPath = await KuruSdk.PathFinder.findBestPath(
		provider,
		baseTokenAddress,
		quoteTokenAddress,
		amount
	);
=======
  const provider = new ethers.providers.JsonRpcProvider(rpcUrl);

  const bestPath = await KuruSdk.PathFinder.findBestPath(
    provider,
    quoteTokenAddress,
    baseTokenAddress,
    amount,
    "amountOut"
  );

  console.log(bestPath);

  console.log(bestPath.route.path);
  console.log(bestPath.output);
>>>>>>> c838f7a6
})();<|MERGE_RESOLUTION|>--- conflicted
+++ resolved
@@ -9,16 +9,6 @@
 const amount = parseFloat(args[0]);
 
 (async () => {
-<<<<<<< HEAD
-	const provider = new ethers.providers.JsonRpcProvider(rpcUrl);
-
-	const bestPath = await KuruSdk.PathFinder.findBestPath(
-		provider,
-		baseTokenAddress,
-		quoteTokenAddress,
-		amount
-	);
-=======
   const provider = new ethers.providers.JsonRpcProvider(rpcUrl);
 
   const bestPath = await KuruSdk.PathFinder.findBestPath(
@@ -33,5 +23,4 @@
 
   console.log(bestPath.route.path);
   console.log(bestPath.output);
->>>>>>> c838f7a6
 })();