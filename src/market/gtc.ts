--- conflicted
+++ resolved
@@ -23,7 +23,6 @@
         orderbookAddress: string,
         marketParams: MarketParams,
         order: LIMIT,
-        txOptions?: TransactionOptions
     ): Promise<ContractReceipt> {
         const orderbook = new ethers.Contract(
             orderbookAddress,
@@ -48,13 +47,8 @@
         );
 
         return order.isBuy
-<<<<<<< HEAD
             ? addBuyOrder(orderbook, priceBn, sizeBn, order.postOnly, order.txOptions)
             : addSellOrder(orderbook, priceBn, sizeBn, order.postOnly, order.txOptions);
-=======
-            ? addBuyOrder(orderbook, priceBn, sizeBn, order.postOnly, txOptions)
-            : addSellOrder(orderbook, priceBn, sizeBn, order.postOnly, txOptions);
->>>>>>> 42656c23
     }
 
     static async estimateGas(
