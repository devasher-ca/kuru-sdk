--- conflicted
+++ resolved
@@ -5,17 +5,9 @@
 import pools from "./pools.config.json";
 
 export abstract class PoolFetcher {
-<<<<<<< HEAD
   static async getAllPools(): Promise<Pool[]> {
     // TODO: We want to take an indexer endpoint and fetch all pools.
     // Right now let us just reply using a config.
-    return pools as Pool[];
+    return pools as Pool[] as Pool[];
   }
-=======
-    static async getAllPools(): Promise<Pool[]> {
-        // TODO: We want to take an indexer endpoint and fetch all pools.
-        // Right now let us just reply using a config.
-        return pools as Pool[];
-    }
->>>>>>> 964c404f
 }