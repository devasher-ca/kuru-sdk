// ============ Internal Imports ============
import { Pool } from "../types/pool";

// ============ Config Imports ============
// import pools from "./pools.config.json";

export abstract class PoolFetcher {
<<<<<<< HEAD
    static async getAllPools(): Promise<Pool[]> {
        // TODO: We want to take an indexer endpoint and fetch all pools.
        // Right now let us just reply using a config.
        return [];
    }
=======
  static async getAllPools(): Promise<Pool[]> {
    // TODO: We want to take an indexer endpoint and fetch all pools.
    // Right now let us just reply using a config.
    return pools as Pool[];
  }
>>>>>>> c838f7a6
}<|MERGE_RESOLUTION|>--- conflicted
+++ resolved
@@ -5,17 +5,9 @@
 // import pools from "./pools.config.json";
 
 export abstract class PoolFetcher {
-<<<<<<< HEAD
-    static async getAllPools(): Promise<Pool[]> {
-        // TODO: We want to take an indexer endpoint and fetch all pools.
-        // Right now let us just reply using a config.
-        return [];
-    }
-=======
   static async getAllPools(): Promise<Pool[]> {
     // TODO: We want to take an indexer endpoint and fetch all pools.
     // Right now let us just reply using a config.
     return pools as Pool[];
   }
->>>>>>> c838f7a6
 }